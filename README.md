# OCA_data_set_validator
Python data validation tool that uses OCA to validate a researcher’s data set.

### Requirements:
<<<<<<< HEAD
tkinter (currently not needed, only for file explorer)
=======
tkinter
>>>>>>> 25733a04
<|MERGE_RESOLUTION|>--- conflicted
+++ resolved
@@ -2,8 +2,4 @@
 Python data validation tool that uses OCA to validate a researcher’s data set.
 
 ### Requirements:
-<<<<<<< HEAD
 tkinter (currently not needed, only for file explorer)
-=======
-tkinter
->>>>>>> 25733a04
